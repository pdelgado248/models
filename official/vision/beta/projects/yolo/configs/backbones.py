"""Backbones configurations."""
# Import libraries
import dataclasses

from official.modeling import hyperparams

@dataclasses.dataclass
class DarkNet(hyperparams.Config):
  """DarkNet config."""
  model_id: str = "darknet53"

<<<<<<< HEAD

# we could not get this to work
@dataclasses.dataclass
class Backbone(backbones.Backbone):
  darknet: DarkNet = DarkNet()
=======
# # we could not get this to work
# @dataclasses.dataclass
# class Backbone(backbones.Backbone):
#   darknet: DarkNet = DarkNet()
>>>>>>> fba9d3d9
<|MERGE_RESOLUTION|>--- conflicted
+++ resolved
@@ -9,15 +9,6 @@
   """DarkNet config."""
   model_id: str = "darknet53"
 
-<<<<<<< HEAD
-
-# we could not get this to work
 @dataclasses.dataclass
 class Backbone(backbones.Backbone):
-  darknet: DarkNet = DarkNet()
-=======
-# # we could not get this to work
-# @dataclasses.dataclass
-# class Backbone(backbones.Backbone):
-#   darknet: DarkNet = DarkNet()
->>>>>>> fba9d3d9
+  darknet: DarkNet = DarkNet()